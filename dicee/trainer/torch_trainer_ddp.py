import os
from typing import Callable, List, Tuple
import lightning as pl
import torch
import time
from torch.nn.parallel import DistributedDataParallel as DDP

from dicee.abstracts import AbstractTrainer
from dicee.static_funcs_training import efficient_zero_grad
from torch.utils.data import DataLoader


# DDP with gradiant accumulation https://gist.github.com/mcarilli/bf013d2d2f4b4dd21ade30c9b52d5e2e
def print_peak_memory(prefix: str, device: int) -> None:
    """
    Prints the peak memory usage for the specified device during the execution.

    Parameters
    ----------
    prefix : str
        A prefix string to include in the print statement for context or identification
        of the memory usage check point.
    device : int
        The device index for which to check the peak memory usage. This is typically
        used for CUDA devices. For example, `device=0` refers to the first CUDA device.

    Returns
    -------
    None

    Notes
    -----
    This function is specifically useful for monitoring the peak memory usage of GPU
    devices in CUDA context. The memory usage is reported in megabytes (MB). This can
    help in debugging memory issues or for optimizing memory usage in deep learning models.
    It requires PyTorch's CUDA utilities to be available and will print the peak allocated
    memory on the specified CUDA device. If the device is not a CUDA device or if PyTorch
    is not compiled with CUDA support, this function will not display memory usage.
    """
    if device == 0:
        print(f"{prefix}: {torch.cuda.max_memory_allocated(device) // 1e6}MB ")


class TorchDDPTrainer(AbstractTrainer):
    """
    A Trainer class that leverages PyTorch's DistributedDataParallel (DDP) for distributed training across
    multiple GPUs. This trainer is designed for training models in a distributed fashion using multiple
    GPUs either on a single machine or across multiple nodes.

    Parameters
    ----------
    args : argparse.Namespace
        The command-line arguments namespace, containing training hyperparameters and configurations.
    callbacks : List[lightening.Callback]
        A list of PyTorch Lightning Callbacks to be called during the training process.

    Attributes
    ----------
    train_set_idx : np.ndarray
        An array of indexed triples for training the model.
    entity_idxs : Dict[str, int]
        A dictionary mapping entity names to their corresponding indexes.
    relation_idxs : Dict[str, int]
        A dictionary mapping relation names to their corresponding indexes.
    form : str
        The form of training to be used. This parameter specifies how the training data is presented
        to the model, e.g., 'EntityPrediction', 'RelationPrediction'.
    store : str
        The path to where the trained model and other artifacts are stored.
    label_smoothing_rate : float
        The rate of label smoothing to apply to the loss function. Using label smoothing helps in
        regularizing the model and preventing overfitting by softening the hard targets.

    Methods
    -------
    fit(self, *args, **kwargs):
        Trains the model using distributed data parallelism. This method initializes the distributed
        process group, creates a distributed data loader, and starts the training process using a
        NodeTrainer instance. It handles the setup and teardown of the distributed training environment.

    Notes
    -----
    - This trainer requires the PyTorch library and is designed to work with GPUs.
    - Proper setup of the distributed environment variables (e.g., WORLD_SIZE, RANK, LOCAL_RANK) is
      necessary before using this trainer.
    - The 'nccl' backend is used for GPU-based distributed training.
    - It's important to ensure that the same number of batches is available across all participating
      processes to avoid hanging issues.
    """

    def __init__(self, args, callbacks: List[pl.Callback]):
        super().__init__(args, callbacks)

    def fit(self, *args, **kwargs):
        """
        Trains the model using Distributed Data Parallel (DDP). This method initializes the
        distributed environment, creates a distributed sampler for the DataLoader, and starts
        the training process.

        Parameters
        ----------
        *args : Model
            The model to be trained. Passed as a positional argument.
        **kwargs : dict
            Additional keyword arguments, including:
            - train_dataloaders: DataLoader
                The DataLoader for the training dataset. Must contain a 'dataset' attribute.

        Raises
        ------
        AssertionError
            If the number of arguments is not equal to 1 (i.e., the model is not provided).

        Returns
        -------
        None
        """
        assert len(args) == 1
        (model,) = args
        # (1) Run the fit the start callback.
        self.on_fit_start(self, model)
        print("DDP starts")
        # (2) Setup DDP.
        print("NCCL is being initialized....")
        torch.distributed.init_process_group(backend="nccl")
        train_dataset_loader = kwargs["train_dataloaders"]
        # (1) Create DATA LOADER.
        train_dataset_loader = DataLoader(
            train_dataset_loader.dataset,
            batch_size=self.attributes.batch_size,
            pin_memory=True,
            shuffle=False,
            num_workers=self.attributes.num_core,
            persistent_workers=False,
            collate_fn=kwargs["train_dataloaders"].dataset.collate_fn,
            sampler=torch.utils.data.distributed.DistributedSampler(
                train_dataset_loader.dataset
            ),
        )

        # (2) Initialize OPTIMIZER.
        optimizer = model.configure_optimizers()
        # (3) Start NodeTrainer.
        NodeTrainer(
            self,
            model,
            train_dataset_loader,
            optimizer,
            self.callbacks,
            self.attributes.num_epochs,
        ).train()
        torch.distributed.destroy_process_group()
        self.on_fit_end(self, model)


class NodeTrainer:
<<<<<<< HEAD
    """
    Manages the training process of a PyTorch model on a single node in a distributed training setup using
    DistributedDataParallel (DDP). This class orchestrates the training process across multiple GPUs on the node,
    handling batch processing, loss computation, and optimizer steps.

    Parameters
    ----------
    trainer : AbstractTrainer
        The higher-level trainer instance managing the overall training process.
    model : torch.nn.Module
        The PyTorch model to be trained.
    train_dataset_loader : DataLoader
        The DataLoader providing access to the training data, properly batched and shuffled.
    optimizer : torch.optim.Optimizer
        The optimizer used for updating model parameters.
    callbacks : list
        A list of callbacks to be executed during training, such as model checkpointing.
    num_epochs : int
        The total number of epochs to train the model.

    Attributes
    ----------
    local_rank : int
        The rank of the GPU on the current node, used for GPU-specific operations.
    global_rank : int
        The global rank of the process in the distributed training setup.
    loss_func : callable
        The loss function used to compute the difference between the model predictions and targets.
    loss_history : list
        A list to record the history of loss values over epochs.

    Methods
    -------
    _run_batch(self, source, targets):
        Processes a single batch of data, performing a forward pass, loss computation, and an optimizer step.
    extract_input_outputs(self, z):
        Extracts and sends input data and targets to the appropriate device.
    _run_epoch(self, epoch):
        Performs a single pass over the training dataset, returning the average loss for the epoch.
    train(self):
        Executes the training process, iterating over epochs and managing DDP-specific configurations.
    """

    def __init__(
        self,
        trainer,
        model: torch.nn.Module,
        train_dataset_loader: DataLoader,
        optimizer: torch.optim.Optimizer,
        callbacks,
        num_epochs: int,
    ) -> None:
=======
    def __init__(self,
                 trainer,
                 model: torch.nn.Module,
                 train_dataset_loader: DataLoader,
                 optimizer: torch.optim.Optimizer,
                 callbacks,
                 num_epochs: int) -> None:
        print("Initializing Node Trainer....")
>>>>>>> 2fa2dccd
        # (1) Trainer.
        self.trainer = trainer
        # (2) Local and Global Ranks.
        self.local_rank = int(os.environ["LOCAL_RANK"])
        self.global_rank = int(os.environ["RANK"])
        # (3) Send model to local trainer.
        self.model = model.to(self.local_rank)
        self.train_dataset_loader = train_dataset_loader
        self.loss_func = self.model.loss
        self.optimizer = optimizer
        self.callbacks = callbacks
        # (3) Wrap the model with DDP() along with GPU ID that model lives on.
        print("Initializing device on",self.local_rank)
        self.model = torch.nn.parallel.DistributedDataParallel(model, device_ids=[self.local_rank],output_device=self.local_rank)
        self.num_epochs = num_epochs
<<<<<<< HEAD
        print_peak_memory(
            "Max memory allocated after creating DDP local local_rank:", self.local_rank
        )
        print(f"Global Rank {self.global_rank}\t Local Rank:{self.local_rank}")
=======
        print("HEREEE")
        print_peak_memory("Max memory allocated after creating DDP local local_rank:", self.local_rank)
        print(f'Global Rank {self.global_rank}\t Local Rank:{self.local_rank}')
>>>>>>> 2fa2dccd
        print(self.model)
        print(self.optimizer)
        print(
            f"Global:{self.global_rank}"
            f" | Local:{self.local_rank}"
            f" | NumOfDataPoints:{len(self.train_dataset_loader.dataset)}"
            f" | NumOfEpochs:{self.num_epochs}"
            f" | LearningRate:{self.model.module.learning_rate}"
            f" | BatchSize:{self.train_dataset_loader.batch_size}"
            f" | EpochBatchsize:{len(self.train_dataset_loader)}"
        )

        self.loss_history = []

    def _load_snapshot(self, snapshot_path):
        raise NotImplementedError

    def _run_batch(self, source: torch.LongTensor, targets: torch.FloatTensor) -> float:
        """
        Executes the forward pass, loss computation, and optimizer step for a single batch of data.

        Parameters
        ----------
        source : torch.LongTensor
            The input data tensor.
        targets : torch.FloatTensor
            The target data tensor.

        Returns
        -------
        float
            The loss value for the batch.
        """
        self.optimizer.zero_grad()
        output = self.model(source)
        loss = self.loss_func(output, targets)
        batch_loss = loss.item()
        loss.backward()
        self.optimizer.step()
        return batch_loss

    def extract_input_outputs(self, z: list) -> tuple:
        """
        Processes the batch data, ensuring it is on the correct device.

        Parameters
        ----------
        z : list
            The batch data, which can vary in structure depending on the training setup.

        Returns
        -------
        tuple
            The processed input and output data, ready for model training.
        """
        if len(z) == 2:
            x_batch, y_batch = z
            return x_batch.to(self.local_rank), y_batch.to(self.local_rank)
        elif len(z) == 3:
            (
                x_batch,
                y_idx_batch,
                y_batch,
            ) = z
            x_batch, y_idx_batch, y_batch = (
                x_batch.to(self.local_rank),
                y_idx_batch.to(self.local_rank),
                y_batch.to(self.local_rank),
            )
            return (x_batch, y_idx_batch), y_batch
        else:
            raise ValueError("Unexpected batch shape..")

    def _run_epoch(self, epoch: int) -> float:
        """
        Completes one training epoch, iterating over the DataLoader to process each batch.

        Parameters
        ----------
        epoch : int
            The current epoch number.

        Returns
        -------
        float
            The average loss over all batches in the epoch.
        """
        self.train_dataset_loader.sampler.set_epoch(epoch)
        epoch_loss = 0
        i = 0
        construct_mini_batch_time = None
        for i, z in enumerate(self.train_dataset_loader):
            source, targets = self.extract_input_outputs(z)
            start_time = time.time()
            if construct_mini_batch_time:
                construct_mini_batch_time = start_time - construct_mini_batch_time
            batch_loss = self._run_batch(source, targets)
            epoch_loss += batch_loss
            if True:  # self.local_rank == self.global_rank==0:
                if construct_mini_batch_time:
                    print(
                        f"Global:{self.global_rank}"
                        f" | Local:{self.local_rank}"
                        f" | Epoch:{epoch + 1}"
                        f" | Batch:{i + 1}"
                        f" | Loss:{batch_loss}"
                        f" | ForwardBackwardUpdate:{(time.time() - start_time):.2f}sec"
                        f" | BatchConst.:{construct_mini_batch_time:.2f}sec"
                    )
                else:
                    print(
                        f"Global:{self.global_rank}"
                        f" | Local:{self.local_rank}"
                        f" | Epoch:{epoch + 1}"
                        f" | Batch:{i + 1}"
                        f" | Loss:{batch_loss}"
                        f" | ForwardBackwardUpdate:{(time.time() - start_time):.2f}secs"
                    )
            construct_mini_batch_time = time.time()
        return epoch_loss / (i + 1)

    def train(self) -> None:
        """
        The main training loop. Iterates over all epochs, processing each batch of data.

        Returns
        -------
        None
        """
        for epoch in range(self.num_epochs):
            start_time = time.time()
            epoch_loss = self._run_epoch(epoch)

            print(
                f"Global:{self.global_rank}"
                f" | Local:{self.local_rank}"
                f" | Epoch:{epoch + 1}"
                f" | Loss:{epoch_loss:.8f}"
                f" | Runtime:{(time.time() - start_time) / 60:.3f}mins"
            )

            if True:  # self.local_rank == self.global_rank == 0:
                self.model.module.loss_history.append(epoch_loss)
                for c in self.callbacks:
                    c.on_train_epoch_end(self.trainer, self.model.module)


class DDPTrainer:
    """
    Distributed Data Parallel (DDP) Trainer for PyTorch models. Orchestrates the model training across multiple GPUs
    by wrapping the model with PyTorch's DDP. It manages the training loop, loss computation, and optimization steps.

    Parameters
    ----------
    model : torch.nn.Module
        The model to be trained in a distributed manner.
    train_dataset_loader : DataLoader
        DataLoader providing access to the training data, properly batched and shuffled.
    optimizer : torch.optim.Optimizer
        The optimizer to be used for updating the model's parameters.
    gpu_id : int
        The GPU identifier where the model is to be placed.
    callbacks : List[Callable]
        A list of callback functions to be called during training.
    num_epochs : int
        The number of epochs for which the model will be trained.

    Attributes
    ----------
    loss_history : list
        Records the history of loss values over training epochs.

    Methods
    -------
    _run_batch(source: torch.Tensor, targets: torch.Tensor) -> float:
        Executes a forward pass, computes the loss, performs a backward pass, and updates the model parameters for
        a single batch of data.
    extract_input_outputs(z: List[torch.Tensor]) -> Tuple[torch.Tensor, torch.Tensor]:
        Processes the batch data, ensuring it is on the correct device.
    _run_epoch(epoch: int) -> float:
        Completes one full pass over the entire dataset and computes the average loss for the epoch.
    train() -> None:
        Starts the training process, iterating through epochs and managing the distributed training operations.
    """

    def __init__(
        self,
        model: torch.nn.Module,
        train_dataset_loader: DataLoader,
        optimizer: torch.optim.Optimizer,
        gpu_id: int,
        callbacks: List[Callable],
        num_epochs: int,
    ) -> None:
        self.gpu_id = gpu_id
        self.model = model.to(gpu_id)
        self.train_dataset_loader = train_dataset_loader
        self.loss_func = self.model.loss
        self.optimizer = optimizer
        self.callbacks = callbacks
        # (1) Wrap the model with DDP() along with GPU ID that model lives on.
        self.model = DDP(model, device_ids=[gpu_id])
        self.num_epochs = num_epochs
        print_peak_memory("Max memory allocated after creating DDP:", gpu_id)
        print("GPU:{self.gpu_id}")
        print(self.model)
        print(self.optimizer)
        print(
            f"NumOfDataPoints:{len(self.train_dataset_loader.dataset)}"
            f"|NumOfEpochs:{self.num_epochs}"
            f"|LearningRate:{self.model.module.learning_rate}"
            f"|BatchSize:{self.train_dataset_loader.batch_size}"
            f"|EpochBatchsize:{len(self.train_dataset_loader)}"
        )

        self.loss_history = []

    def _run_batch(self, source: torch.Tensor, targets: torch.Tensor) -> float:
        """
        Executes a training step for a single batch.

        Parameters
        ----------
        source : torch.Tensor
            Input features for the model.
        targets : torch.Tensor
            Target outputs for the model.

        Returns
        -------
        float
            The loss value for the batch.
        """
        # (1) Zero the gradients.
        # self.optimizer.zero_grad()
        efficient_zero_grad(self.model)
        output = self.model(source)
        loss = self.loss_func(output, targets)
        batch_loss = loss.item()
        loss.backward()
        self.optimizer.step()
        # @TODO: Tips to decrease mem usage
        #  https://github.com/pytorch/pytorch/issues/13246#issuecomment-905703662
        #  torch.cuda.empty_cache()
        return batch_loss

    def extract_input_outputs(
        self, z: List[torch.Tensor]
    ) -> Tuple[torch.Tensor, torch.Tensor]:
        """
        Extracts and moves input and target tensors to the correct device.

        Parameters
        ----------
        z : List[torch.Tensor]
            A batch of data from the DataLoader.

        Returns
        -------
        Tuple[torch.Tensor, torch.Tensor]
            Inputs and targets, moved to the correct device.
        """
        if len(z) == 2:
            x_batch, y_batch = z
            return x_batch.to(self.gpu_id), y_batch.to(self.gpu_id)
        elif len(z) == 3:
            (
                x_batch,
                y_idx_batch,
                y_batch,
            ) = z
            x_batch, y_idx_batch, y_batch = (
                x_batch.to(self.gpu_id),
                y_idx_batch.to(self.gpu_id),
                y_batch.to(self.gpu_id),
            )
            return (x_batch, y_idx_batch), y_batch
        else:
            raise ValueError("Unexpected batch shape..")

    def _run_epoch(self, epoch: int) -> float:
        """
        Processes all batches for a single epoch.

        Parameters
        ----------
        epoch : int
            The current epoch number.

        Returns
        -------
        float
            The average loss over all batches in the epoch.
        """
        self.train_dataset_loader.sampler.set_epoch(epoch)
        epoch_loss = 0
        i = 0
        construct_mini_batch_time = None
        for i, z in enumerate(self.train_dataset_loader):
            source, targets = self.extract_input_outputs(z)
            start_time = time.time()
            if construct_mini_batch_time:
                construct_mini_batch_time = start_time - construct_mini_batch_time
            batch_loss = self._run_batch(source, targets)
            epoch_loss += batch_loss
            if self.gpu_id == 0:
                if construct_mini_batch_time:
                    print(
                        f"Epoch:{epoch + 1}|Batch:{i + 1}"
                        f"|Loss:{batch_loss}"
                        f"|ForwardBackwardUpdate:{(time.time() - start_time):.2f}sec"
                        f"|BatchConst.:{construct_mini_batch_time:.2f}sec"
                    )
                else:
                    print(
                        f"Epoch:{epoch + 1}|Batch:{i + 1}"
                        f"|Loss:{batch_loss}"
                        f"|ForwardBackwardUpdate:{(time.time() - start_time):.2f}secs"
                    )
            construct_mini_batch_time = time.time()
        return epoch_loss / (i + 1)

    def train(self) -> None:
        """
        Trains the model across specified epochs and GPUs using DDP.

        Returns
        -------
        None
        """
        for epoch in range(self.num_epochs):
            start_time = time.time()
            epoch_loss = self._run_epoch(epoch)
            if self.gpu_id == 0:
                print(
                    f"Epoch:{epoch + 1} | Loss:{epoch_loss:.8f} | Runtime:{(time.time() - start_time) / 60:.3f}mins"
                )
                self.model.module.loss_history.append(epoch_loss)
                for c in self.callbacks:
                    c.on_train_epoch_end(None, self.model.module)<|MERGE_RESOLUTION|>--- conflicted
+++ resolved
@@ -154,7 +154,6 @@
 
 
 class NodeTrainer:
-<<<<<<< HEAD
     """
     Manages the training process of a PyTorch model on a single node in a distributed training setup using
     DistributedDataParallel (DDP). This class orchestrates the training process across multiple GPUs on the node,
@@ -207,16 +206,7 @@
         callbacks,
         num_epochs: int,
     ) -> None:
-=======
-    def __init__(self,
-                 trainer,
-                 model: torch.nn.Module,
-                 train_dataset_loader: DataLoader,
-                 optimizer: torch.optim.Optimizer,
-                 callbacks,
-                 num_epochs: int) -> None:
         print("Initializing Node Trainer....")
->>>>>>> 2fa2dccd
         # (1) Trainer.
         self.trainer = trainer
         # (2) Local and Global Ranks.
@@ -232,16 +222,11 @@
         print("Initializing device on",self.local_rank)
         self.model = torch.nn.parallel.DistributedDataParallel(model, device_ids=[self.local_rank],output_device=self.local_rank)
         self.num_epochs = num_epochs
-<<<<<<< HEAD
+        print("HEREEE")
         print_peak_memory(
             "Max memory allocated after creating DDP local local_rank:", self.local_rank
         )
         print(f"Global Rank {self.global_rank}\t Local Rank:{self.local_rank}")
-=======
-        print("HEREEE")
-        print_peak_memory("Max memory allocated after creating DDP local local_rank:", self.local_rank)
-        print(f'Global Rank {self.global_rank}\t Local Rank:{self.local_rank}')
->>>>>>> 2fa2dccd
         print(self.model)
         print(self.optimizer)
         print(
