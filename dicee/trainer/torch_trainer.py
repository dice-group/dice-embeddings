import torch
from typing import Tuple
from dicee.abstracts import AbstractTrainer
import time
import os
import psutil


class TorchTrainer(AbstractTrainer):
    """
    A trainer class for PyTorch models that supports training on a single GPU or multiple CPUs.

    Parameters
    ----------
    args : dict
        Configuration arguments for training, including model hyperparameters and training options.
    callbacks : List[Callable]
        List of callback functions to be called at various points of the training process.

    Attributes
    ----------
    loss_function : Callable
        The loss function used for training.
    optimizer : torch.optim.Optimizer
        The optimizer used for training.
    model : torch.nn.Module
        The PyTorch model being trained.
    train_dataloaders : torch.utils.data.DataLoader
        torch.utils.data.DataLoader providing access to the training data.
    training_step : Callable
        The training step function defining the forward pass and loss computation.
    device : torch.device
        The device (CPU or GPU) on which training is performed.

    Methods
    -------
    _run_batch(i: int, x_batch: torch.Tensor, y_batch: torch.Tensor) -> float:
        Executes a training step for a single batch and returns the loss value.
    _run_epoch(epoch: int) -> float:
        Executes training for one epoch and returns the average loss.
    fit(*args, train_dataloaders: torch.utils.data.DataLoader, **kwargs) -> None:
        Starts the training process for the given model and data.
    forward_backward_update(x_batch: torch.Tensor, y_batch: torch.Tensor) -> float:
        Performs the forward pass, computes the loss, and updates model weights.
    extract_input_outputs_set_device(batch: list) -> Tuple[torch.Tensor, torch.Tensor]:
        Prepares and moves batch data to the appropriate device.
    """

    def __init__(self, args, callbacks):
        super().__init__(args, callbacks)
        self.loss_function = None
        self.optimizer = None
        self.model = None
        self.train_dataloaders = None
        self.training_step = None
        torch.manual_seed(self.attributes.random_seed)
        torch.cuda.manual_seed_all(self.attributes.random_seed)
<<<<<<< HEAD
        if self.attributes.gpus and torch.cuda.is_available():
            self.device = torch.device(
                f"cuda:{self.attributes.gpus}" if torch.cuda.is_available() else "cpu"
            )
        else:
            self.device = "cpu"
=======
        if hasattr(self.attributes,"gpus") and self.attributes.gpus and torch.cuda.is_available():
            self.device = torch.device(f'cuda:{self.attributes.gpus}' if torch.cuda.is_available() else 'cpu')
        else:
            self.device = 'cpu'
        
>>>>>>> 2fa2dccd
        # https://psutil.readthedocs.io/en/latest/#psutil.Process
        self.process = psutil.Process(os.getpid())

    def _run_batch(self, i: int, x_batch: torch.Tensor, y_batch: torch.Tensor) -> float:
        """
        Executes a training step for a single batch and returns the loss value.

        Parameters
        ----------
        i : int
            The index of the current batch within the epoch.
        x_batch : torch.Tensor
            The batch of input features, already moved to the correct device.
        y_batch : torch.Tensor
            The batch of target outputs, already moved to the correct device.

        Returns
        -------
        float
            The loss value computed for the batch.
        """
        if self.attributes.gradient_accumulation_steps > 1:
            # (1) Update parameters every gradient_accumulation_steps mini-batch.
            if i % self.attributes.gradient_accumulation_steps == 0:
                self.optimizer.zero_grad(set_to_none=True)
        else:
            # (2) Do not accumulate gradient, zero the gradients per batch.
            self.optimizer.zero_grad(set_to_none=True)
        # (3) Loss Forward and Backward w.r.t the batch.
        return self.forward_backward_update(x_batch, y_batch)

    def _run_epoch(self, epoch: int) -> float:
        """
        Executes training for one epoch and returns the average loss across all batches.

        Parameters
        ----------
        epoch : int
            The current epoch number.

        Returns
        -------
        float
            The average loss value across all batches in the epoch.
        """
        epoch_loss = 0
        i = 0
        construct_mini_batch_time = None
        batch: list
        for i, batch in enumerate(self.train_dataloaders):
            # (1) Extract Input and Outputs and set them on the dice
            x_batch, y_batch = self.extract_input_outputs_set_device(batch)
            start_time = time.time()
            if construct_mini_batch_time:
                construct_mini_batch_time = start_time - construct_mini_batch_time
            # (2) Forward-Backward-Update.
            batch_loss = self._run_batch(i, x_batch, y_batch)
            epoch_loss += batch_loss
            if construct_mini_batch_time:
                print(
                    f"Epoch:{epoch + 1} "
                    f"| Batch:{i + 1} "
                    f"| Loss:{batch_loss:.10f} "
                    f"| ForwardBackwardUpdate:{(time.time() - start_time):.2f}sec "
                    f"| BatchConst.:{construct_mini_batch_time:.2f}sec "
                    f"| Mem. Usage {self.process.memory_info().rss / 1_000_000: .5}MB "
                    f" ({psutil.virtual_memory().percent} %)"
                )
            else:
                print(
                    f"Epoch:{epoch + 1} "
                    f"| Batch:{i + 1} "
                    f"| Loss:{batch_loss} "
                    f"| ForwardBackwardUpdate:{(time.time() - start_time):.2f}secs "
                    f"| Mem. Usage {self.process.memory_info().rss / 1_000_000: .5}MB "
                )
            construct_mini_batch_time = time.time()
        return epoch_loss / (i + 1)

    def fit(
        self, *args, train_dataloaders: torch.utils.data.DataLoader, **kwargs
    ) -> None:
        """
        Starts the training process for the given model and training data.

        Parameters
        ----------
        model : torch.nn.Module
            The model to be trained.
        train_dataloaders : torch.utils.data.DataLoader
            A DataLoader instance providing access to the training data.
        """
        assert len(args) == 1
        (model,) = args
        self.model = model
        self.model.to(self.device)
        self.train_dataloaders = train_dataloaders
        self.loss_function = model.loss_function
        self.optimizer = self.model.configure_optimizers()
        self.training_step = self.model.training_step
        # (1) Start running callbacks
        self.on_fit_start(self, self.model)

        print(
            f"NumOfDataPoints:{len(self.train_dataloaders.dataset)} "
            f"| NumOfEpochs:{self.attributes.max_epochs} "
            f"| LearningRate:{self.model.learning_rate} "
            f"| BatchSize:{self.train_dataloaders.batch_size} "
            f"| EpochBatchsize:{len(train_dataloaders)}"
        )
        for epoch in range(self.attributes.max_epochs):
            start_time = time.time()

            avg_epoch_loss = self._run_epoch(epoch)
            print(
                f"Epoch:{epoch + 1} "
                f"| Loss:{avg_epoch_loss:.8f} "
                f"| Runtime:{(time.time() - start_time) / 60:.3f} mins"
            )
            """
            # Autobatch Finder: Double the current batch size if memory allows and repeat this process at mast 5 times.
            if self.attributes.auto_batch_finder and psutil.virtual_memory().percent < 30.0 and counter < 5:
                self.train_dataloaders = DataLoader(dataset=self.train_dataloaders.dataset,
                                                    batch_size=self.train_dataloaders.batch_size
                                                               + self.train_dataloaders.batch_size,
                                                    shuffle=True, collate_fn=self.train_dataloaders.dataset.collate_fn,
                                                    num_workers=self.train_dataloaders.num_workers,
                                                    persistent_workers=False)
                print(
                    f'NumOfDataPoints:{len(self.train_dataloaders.dataset)} '
                    f'| NumOfEpochs:{self.attributes.max_epochs} '
                    f'| LearningRate:{self.model.learning_rate} '
                    f'| BatchSize:{self.train_dataloaders.batch_size} '
                    f'| EpochBatchsize:{len(train_dataloaders)}')
                counter += 1
            """
            self.model.loss_history.append(avg_epoch_loss)
            self.on_train_epoch_end(self, self.model)
        self.on_fit_end(self, self.model)

    def forward_backward_update(
        self, x_batch: torch.Tensor, y_batch: torch.Tensor
    ) -> float:
        """
        Performs the forward pass, computes the loss, performs the backward pass to compute gradients,
        and updates the model weights.

        Parameters
        ----------
        x_batch : torch.Tensor
            The batch of input features.
        y_batch : torch.Tensor
            The batch of target outputs.

        Returns
        -------
        float
            The loss value computed for the batch.
        """
        batch_loss = self.training_step(batch=(x_batch, y_batch))
        batch_loss.backward()
        self.optimizer.step()
        return batch_loss.item()

    def extract_input_outputs_set_device(
        self, batch: list
    ) -> Tuple[torch.Tensor, torch.Tensor]:
        """
        Prepares a batch by extracting inputs and outputs and moving them to the correct device.

        Parameters
        ----------
        batch : list
            A list containing inputs and outputs for the batch.

        Returns
        -------
        Tuple[torch.Tensor, torch.Tensor]
            A tuple containing the batch of input features and target outputs,
            both moved to the appropriate device.
        """
        if len(batch) == 2:
            x_batch, y_batch = batch

            if isinstance(x_batch, tuple):
                # Triple and Byte
                return x_batch, y_batch
            else:
                # (1) NegSample: x is a triple, y is a float
                x_batch, y_batch = batch
                return x_batch.to(self.device), y_batch.to(self.device)
        elif len(batch) == 3:
            (
                x_batch,
                y_idx_batch,
                y_batch,
            ) = batch
            x_batch, y_idx_batch, y_batch = (
                x_batch.to(self.device),
                y_idx_batch.to(self.device),
                y_batch.to(self.device),
            )
            return (x_batch, y_idx_batch), y_batch
        else:
            print(len(batch))
            raise ValueError("Unexpected batch shape..")<|MERGE_RESOLUTION|>--- conflicted
+++ resolved
@@ -55,20 +55,13 @@
         self.training_step = None
         torch.manual_seed(self.attributes.random_seed)
         torch.cuda.manual_seed_all(self.attributes.random_seed)
-<<<<<<< HEAD
-        if self.attributes.gpus and torch.cuda.is_available():
+        if hasattr(self.attributes,"gpus") and self.attributes.gpus and torch.cuda.is_available():
             self.device = torch.device(
                 f"cuda:{self.attributes.gpus}" if torch.cuda.is_available() else "cpu"
             )
         else:
             self.device = "cpu"
-=======
-        if hasattr(self.attributes,"gpus") and self.attributes.gpus and torch.cuda.is_available():
-            self.device = torch.device(f'cuda:{self.attributes.gpus}' if torch.cuda.is_available() else 'cpu')
-        else:
-            self.device = 'cpu'
         
->>>>>>> 2fa2dccd
         # https://psutil.readthedocs.io/en/latest/#psutil.Process
         self.process = psutil.Process(os.getpid())
 
