import torch
import numpy as np
import json
import sys
from .static_funcs import timeit, pickle
import pykeen
import wandb


class Evaluator:
    """
        Evaluator class to evaluate KGE models in various downstream tasks

        Arguments
       ----------
       executor: Executor class instance
   """

    def __init__(self, args, is_continual_training=None):
        self.re_vocab = None
        self.er_vocab = None
        self.ee_vocab = None
        self.is_continual_training = is_continual_training
        self.num_entities = None
        self.num_relations = None
        self.domain_constraints_per_rel, self.range_constraints_per_rel = None, None
        self.args = args
        self.report = dict()
        self.during_training = False

    def vocab_preparation(self, dataset) -> None:
        """
        A function to wait future objects for the attributes of executor

        Arguments
        ----------

        Return
        ----------
        None
        """
        # print("** VOCAB Prep **")
        if isinstance(dataset.er_vocab, dict):
            self.er_vocab = dataset.er_vocab
        else:
            self.er_vocab = dataset.er_vocab.result()

        if isinstance(dataset.re_vocab, dict):
            self.re_vocab = dataset.re_vocab
        else:
            self.re_vocab = dataset.re_vocab.result()

        if isinstance(dataset.ee_vocab, dict):
            self.ee_vocab = dataset.ee_vocab.result()
        else:
            self.ee_vocab = dataset.ee_vocab.result()

        if isinstance(dataset.constraints, tuple):
            self.domain_constraints_per_rel, self.range_constraints_per_rel = dataset.constraints
        else:
            try:
                self.domain_constraints_per_rel, self.range_constraints_per_rel = dataset.constraints.result()
            except RuntimeError:
                print('Domain constraint exception occurred')

        self.num_entities = dataset.num_entities
        self.num_relations = dataset.num_relations

        pickle.dump(self.er_vocab, open(self.args.full_storage_path + "/er_vocab.p", "wb"))
        pickle.dump(self.re_vocab, open(self.args.full_storage_path + "/re_vocab.p", "wb"))
        pickle.dump(self.ee_vocab, open(self.args.full_storage_path + "/ee_vocab.p", "wb"))

    # @timeit
    def eval(self, dataset, trained_model, form_of_labelling, during_training=False) -> None:
        self.during_training = during_training
        # (1) Exit, if the flag is not set
        if self.args.eval_model is None:
            return
        self.vocab_preparation(dataset)
        if self.args.num_folds_for_cv > 1:
            return
        if isinstance(self.args.eval_model, bool):
            print('Wrong input:RESET')
            self.args.eval_model = 'train_val_test'

        if self.args.scoring_technique == 'NegSample':
            self.eval_rank_of_head_and_tail_entity(train_set=dataset.train_set,
                                                   valid_set=dataset.valid_set,
                                                   test_set=dataset.test_set,
                                                   trained_model=trained_model)
        elif self.args.scoring_technique in ['KvsAll', 'KvsSample', '1vsAll', 'PvsAll', 'CCvsAll']:
            self.eval_with_vs_all(train_set=dataset.train_set,
                                  valid_set=dataset.valid_set,
                                  test_set=dataset.test_set,
                                  trained_model=trained_model,
                                  form_of_labelling=form_of_labelling)
        else:
            raise ValueError(f'Invalid argument: {self.args.scoring_technique}')
        if self.during_training is False:
            with open(self.args.full_storage_path + '/eval_report.json', 'w') as file_descriptor:
                json.dump(self.report, file_descriptor, indent=4)
        return {k: v for k, v in self.report.items()}

    def dummy_eval(self, trained_model, form_of_labelling):

        if self.is_continual_training:
            self.er_vocab = pickle.load(open(self.args.full_storage_path + "/er_vocab.p", "rb"))
            self.re_vocab = pickle.load(open(self.args.full_storage_path + "/re_vocab.p", "rb"))
            self.ee_vocab = pickle.load(open(self.args.full_storage_path + "/ee_vocab.p", "rb"))

        if 'train' in self.args.eval_model:
            train_set = np.load(self.args.full_storage_path + "/train_set.npy")
        else:
            train_set = None
        if 'val' in self.args.eval_model:
            valid_set = np.load(self.args.full_storage_path + "/valid_set.npy")
        else:
            valid_set = None

        if 'test' in self.args.eval_model:
            test_set = np.load(self.args.full_storage_path + "/test_set.npy")
        else:
            test_set = None

        if self.args.scoring_technique == 'NegSample':
            self.eval_rank_of_head_and_tail_entity(train_set=train_set,
                                                   valid_set=valid_set,
                                                   test_set=test_set,
                                                   trained_model=trained_model)
        elif self.args.scoring_technique in ['KvsAll', 'KvsSample', '1vsAll', 'PvsAll', 'CCvsAll']:
            self.eval_with_vs_all(train_set=train_set,
                                  valid_set=valid_set,
                                  test_set=test_set,
                                  trained_model=trained_model, form_of_labelling=form_of_labelling)
        else:
            raise ValueError(f'Invalid argument: {self.args.scoring_technique}')
        with open(self.args.full_storage_path + '/eval_report.json', 'w') as file_descriptor:
            json.dump(self.report, file_descriptor, indent=4)

    def eval_rank_of_head_and_tail_entity(self, *, train_set, valid_set=None, test_set=None, trained_model):
        # 4. Test model on the training dataset if it is needed.
        if 'train' in self.args.eval_model:
            res = self.evaluate_lp(trained_model, train_set,
                                   f'Evaluate {trained_model.name} on Train set')
            self.report['Train'] = res
        # 5. Test model on the validation and test dataset if it is needed.
        if 'val' in self.args.eval_model:
            if valid_set is not None:
                self.report['Val'] = self.evaluate_lp(trained_model, valid_set,
                                                      f'Evaluate {trained_model.name} of Validation set')

        if test_set is not None and 'test' in self.args.eval_model:
            self.report['Test'] = self.evaluate_lp(trained_model, test_set,
                                                   f'Evaluate {trained_model.name} of Test set')

    def eval_with_vs_all(self, *, train_set, valid_set=None, test_set=None, trained_model, form_of_labelling) -> None:
        """ Evaluate model after reciprocal triples are added """
        # 4. Test model on the training dataset if it is needed.
        if 'train' in self.args.eval_model:
            res = self.evaluate_lp_k_vs_all(trained_model, train_set,
                                            info=f'Evaluate {trained_model.name} on Train set',
                                            form_of_labelling=form_of_labelling)
            self.report['Train'] = res

        # 5. Test model on the validation and test dataset if it is needed.
        if 'val' in self.args.eval_model:
            if valid_set is not None:
                res = self.evaluate_lp_k_vs_all(trained_model, valid_set,
                                                f'Evaluate {trained_model.name} on Validation set',
                                                form_of_labelling=form_of_labelling)
                self.report['Val'] = res
        if test_set is not None and 'test' in self.args.eval_model:
            res = self.evaluate_lp_k_vs_all(trained_model, test_set,
                                            f'Evaluate {trained_model.name} on Test set',
                                            form_of_labelling=form_of_labelling)
            self.report['Test'] = res

    def evaluate_lp_k_vs_all(self, model, triple_idx, info=None, form_of_labelling=None):
        """
        Filtered link prediction evaluation.
        :param model:
        :param triple_idx: test triples
        :param info:
        :param form_of_labelling:
        :return:
        """
        # (1) set model to eval model
        model.eval()
        num_triples = len(triple_idx)
        ranks = []
        # Hit range
        hits_range = [i for i in range(1, 11)]
        hits = {i: [] for i in hits_range}
        if info and self.during_training is False:
            print(info + ':', end=' ')
        if form_of_labelling == 'RelationPrediction':
            # Iterate over integer indexed triples in mini batch fashion
            for i in range(0, num_triples, self.args.batch_size):
                data_batch = triple_idx[i:i + self.args.batch_size]
                e1_idx_e2_idx, r_idx = torch.LongTensor(data_batch[:, [0, 2]]), torch.LongTensor(data_batch[:, 1])
                # Generate predictions
                predictions = model.forward_k_vs_all(x=e1_idx_e2_idx)
                # Filter entities except the target entity
                for j in range(data_batch.shape[0]):
                    filt = self.ee_vocab[(data_batch[j][0], data_batch[j][2])]
                    target_value = predictions[j, r_idx[j]].item()
                    predictions[j, filt] = -np.Inf
                    predictions[j, r_idx[j]] = target_value
                # Sort predictions.
                sort_values, sort_idxs = torch.sort(predictions, dim=1, descending=True)
                # This can be also done in parallel
                for j in range(data_batch.shape[0]):
                    rank = torch.where(sort_idxs[j] == r_idx[j])[0].item() + 1
                    ranks.append(rank)
                    for hits_level in hits_range:
                        if rank <= hits_level:
                            hits[hits_level].append(1.0)
        else:
            # TODO: Why do not we use Pytorch Dataset ? for multiprocessing
            # Iterate over integer indexed triples in mini batch fashion
            for i in range(0, num_triples, self.args.batch_size):
                # (1) Get a batch of data.
                data_batch = triple_idx[i:i + self.args.batch_size]
                # (2) Extract entities and relations.
                e1_idx_r_idx, e2_idx = torch.LongTensor(data_batch[:, [0, 1]]), torch.tensor(data_batch[:, 2])
                # (3) Predict missing entities, i.e., assign probs to all entities.
                with torch.no_grad():
                    predictions = model(e1_idx_r_idx)
                # (4) Filter entities except the target entity
                for j in range(data_batch.shape[0]):
                    # (4.1) Get the ids of the head entity, the relation and the target tail entity in the j.th triple.
                    id_e, id_r, id_e_target = data_batch[j]
                    # (4.2) Get all ids of all entities occurring with the head entity and relation extracted in 4.1.
                    filt = self.er_vocab[(id_e, id_r)]
                    # (4.3) Store the assigned score of the target tail entity extracted in 4.1.
                    target_value = predictions[j, id_e_target].item()
                    # (4.4.1) Filter all assigned scores for entities.
                    predictions[j, filt] = -np.Inf
                    # (4.4.2) Filter entities based on the range of a relation as well.
                    if 'constraint' in self.args.eval_model:
                        predictions[j, self.range_constraints_per_rel[data_batch[j, 1]]] = -np.Inf
                    # (4.5) Insert 4.3. after filtering.
                    predictions[j, id_e_target] = target_value
                # (5) Sort predictions.
                sort_values, sort_idxs = torch.sort(predictions, dim=1, descending=True)
                # (6) Compute the filtered ranks.
                for j in range(data_batch.shape[0]):
                    # index between 0 and \inf
                    rank = torch.where(sort_idxs[j] == e2_idx[j])[0].item() + 1
                    ranks.append(rank)
                    for hits_level in hits_range:
                        if rank <= hits_level:
                            hits[hits_level].append(1.0)
        # (7) Sanity checking: a rank for a triple
        assert len(triple_idx) == len(ranks) == num_triples
        hit_1 = sum(hits[1]) / num_triples
        hit_3 = sum(hits[3]) / num_triples
        hit_10 = sum(hits[10]) / num_triples
        mean_reciprocal_rank = np.mean(1. / np.array(ranks))

        results = {'H@1': hit_1, 'H@3': hit_3, 'H@10': hit_10, 'MRR': mean_reciprocal_rank}
        if info and self.during_training is False:
            print(info)
            print(results)
        return results

    def evaluate_lp(self, model, triple_idx, info):
        """
        Evaluate model in a standard link prediction task

        for each triple
        the rank is computed by taking the mean of the filtered missing head entity rank and
        the filtered missing tail entity rank
        :param model:
        :param triple_idx:
        :param info:
        :return:
        """
        model.eval()
        print(info)
        if isinstance(model, pykeen.contrib.lightning.LitModule):
            # using entities from pykeen's dataset
            self.num_entities = model.dataset.num_entities

        print(f"Num of triples {len(triple_idx)}")
        print("** Evaluation without batching")
        hits = dict()
        reciprocal_ranks = []

        # Iterate over test triples
        all_entities = torch.arange(0, self.num_entities).long()
        all_entities = all_entities.reshape(
            len(all_entities),
        )

        # Iterating one by one is not good when you are using batch norm
        from tqdm import trange, tqdm
        for i in trange(0,len(triple_idx)):
        # for i in range(0, len(triple_idx)):
<<<<<<< HEAD
            
=======
>>>>>>> 82235c90
            # (1) Get a triple (head entity, relation, tail entity
            data_point = triple_idx[i]
            h, r, t = data_point[0], data_point[1], data_point[2]

            # (2) Predict missing heads and tails
            x = torch.stack(
                (
                    torch.tensor(h).repeat(
                        self.num_entities,
                    ),
                    torch.tensor(r).repeat(
                        self.num_entities,
                    ),
                    all_entities,
                ),
                dim=1,
            )

            # @TODO: need to take a deep dive into forwar_triples method
            if isinstance(model, pykeen.contrib.lightning.LitModule):
                predictions_tails = model.forward_triples(
                    x, h_prediction=False, t_prediction=True
                )
            else:
                predictions_tails = model.forward_triples(x)

            x = torch.stack(
                (
                    all_entities,
                    torch.tensor(r).repeat(
                        self.num_entities,
                    ),
                    torch.tensor(t).repeat(self.num_entities),
                ),
                dim=1,
            )
            if isinstance(model, pykeen.contrib.lightning.LitModule):
                predictions_heads = model.forward_triples(
                    x, h_prediction=True, t_prediction=False
                )
            else:
                predictions_heads = model.forward_triples(x)

            del x

            if (
                not isinstance(h, int)
                and not isinstance(r, int)
                and not isinstance(t, int)
            ):
              # h, r, t in pykeen are tensors 
                h = h.item()
                r = r.item()
                t = t.item()

            # 3. Computed filtered ranks for missing tail entities.
            # 3.1. Compute filtered tail entity rankings
            filt_tails = self.er_vocab[(h, r)]
            # 3.2 Get the predicted target's score
            target_value = predictions_tails[t].item()
            # 3.3 Filter scores of all triples containing filtered tail entities
            predictions_tails[filt_tails] = -np.Inf
            # 3.3.1 Filter entities outside of the range
            if 'constraint' in self.args.eval_model:
                predictions_tails[self.range_constraints_per_rel[r]] = -np.Inf
            # 3.4 Reset the target's score
            predictions_tails[t] = target_value
            # 3.5. Sort the score
            _, sort_idxs = torch.sort(predictions_tails, descending=True)
            sort_idxs = sort_idxs.detach()
            filt_tail_entity_rank = np.where(sort_idxs == t)[0][0]

            # 4. Computed filtered ranks for missing head entities.
            # 4.1. Retrieve head entities to be filtered
            filt_heads = self.re_vocab[(r, t)]
            # 4.2 Get the predicted target's score
            target_value = predictions_heads[h].item()
            # 4.3 Filter scores of all triples containing filtered head entities.
            predictions_heads[filt_heads] = -np.Inf
            if isinstance(self.args.eval_model, bool) is False:
                if 'constraint' in self.args.eval_model:
                    # 4.3.1 Filter entities that are outside the domain
                    predictions_heads[self.domain_constraints_per_rel[r]] = -np.Inf
            predictions_heads[h] = target_value
            _, sort_idxs = torch.sort(predictions_heads, descending=True)
            sort_idxs = sort_idxs.detach()
            filt_head_entity_rank = np.where(sort_idxs == h)[0][0]

            # 4. Add 1 to ranks as numpy array first item has the index of 0.
            filt_head_entity_rank += 1
            filt_tail_entity_rank += 1

            rr = 1.0 / filt_head_entity_rank + (1.0 / filt_tail_entity_rank)
            # 5. Store reciprocal ranks.
            reciprocal_ranks.append(rr)
            # print(f'{i}.th triple: mean reciprical rank:{rr}')

            # 4. Compute Hit@N
            for hits_level in range(1, 11):
                I = 1 if filt_head_entity_rank <= hits_level else 0
                I += 1 if filt_tail_entity_rank <= hits_level else 0
                if I > 0:
                    hits.setdefault(hits_level, []).append(I)

        mean_reciprocal_rank = sum(reciprocal_ranks) / (float(len(triple_idx) * 2))

        if 1 in hits:
            hit_1 = sum(hits[1]) / (float(len(triple_idx) * 2))
        else:
            hit_1 = 0

        if 3 in hits:
            hit_3 = sum(hits[3]) / (float(len(triple_idx) * 2))
        else:
            hit_3 = 0

        if 10 in hits:
            hit_10 = sum(hits[10]) / (float(len(triple_idx) * 2))
        else:
            hit_10 = 0

        results = {'H@1': hit_1, 'H@3': hit_3, 'H@10': hit_10,
                   'MRR': mean_reciprocal_rank}
        print(results)
        return results

    def eval_with_data(self, dataset, trained_model, triple_idx: np.ndarray, form_of_labelling: str):
        self.vocab_preparation(dataset)

        """ Evaluate a trained model on a given a dataset"""
        if self.args.scoring_technique == 'NegSample':
            return self.evaluate_lp(trained_model, triple_idx,
                                    info=f'Evaluate {trained_model.name} on a given dataset', )

        elif self.args.scoring_technique in ['KvsAll', 'KvsSample', '1vsAll', 'PvsAll', 'CCvsAll']:
            return self.evaluate_lp_k_vs_all(trained_model, triple_idx,
                                             info=f'Evaluate {trained_model.name} on a given dataset',
                                             form_of_labelling=form_of_labelling)

        elif self.args.scoring_technique in ['BatchRelaxedKvsAll', 'BatchRelaxed1vsAll']:
            return self.evaluate_lp_k_vs_all(trained_model, triple_idx,
                                             info=f'Evaluate {trained_model.name} on a given dataset',
                                             form_of_labelling=form_of_labelling)
        else:
            raise ValueError(f'Invalid argument: {self.args.scoring_technique}')<|MERGE_RESOLUTION|>--- conflicted
+++ resolved
@@ -297,10 +297,6 @@
         from tqdm import trange, tqdm
         for i in trange(0,len(triple_idx)):
         # for i in range(0, len(triple_idx)):
-<<<<<<< HEAD
-            
-=======
->>>>>>> 82235c90
             # (1) Get a triple (head entity, relation, tail entity
             data_point = triple_idx[i]
             h, r, t = data_point[0], data_point[1], data_point[2]
