import torch.utils.data
from pykeen import predict
import torch
import numpy as np
from typing import Dict, Tuple
import pandas as pd
from .base_model import *


class Pykeen_Module:
    def __init__(self, model_name, optimizer) -> None:
        self.name = model_name
        self.selected_optimizer = optimizer

    def get_embeddings(self) -> Tuple[np.ndarray, np.ndarray]:
      
        """
        Get the entity and relation embeddings representtaion from the model.
        """
      
        relation_embedd = []
        entity_embedd = []

        if (
            hasattr(self.model, "base")
            and hasattr(self.model.base, "relation_representations")
            and len(self.model.base.relation_representations) != 0
        ):
            for embedd_item in self.model.base.relation_representations:
                relation_embedd.append(embedd_item().data.detach())

        if (
            hasattr(self.model, "relation_representations")
            and len(self.model.relation_representations) != 0
        ):
            for embedd_item in self.model.relation_representations:
                relation_embedd.append(embedd_item().data.detach())

        if (
            hasattr(self.model, "base")
            and hasattr(self.model.base, "entity_representations")
            and len(self.model.base.entity_representations) != 0
        ):
            for embedd_item in self.model.base.entity_representations:
                entity_embedd.append(embedd_item().data.detach())

        if (
            hasattr(self.model, "entity_representations")
            and len(self.model.entity_representations) != 0
        ):
            for embedd_item in self.model.entity_representations:
                entity_embedd.append(embedd_item().data.detach())

        return (
            entity_embedd,
            relation_embedd,
        )

    def forward_triples(
        self, x: torch.Tensor, h_prediction=False, t_prediction=False
    ) -> torch.FloatTensor:
        # the tensors here is inference tensors and can't be modified in-place outside InferenceMode.
        # https://twitter.com/PyTorch/status/1437838242418671620?s=20&t=8pEheJu4kRaLyJHBBLUvZA (solution)
        # torch_max_mem will be used by default. If the tensors are not moved to cuda, a warning will occur
        # https://pykeen.readthedocs.io/en/latest/reference/predict.html#predict-triples-df (migration guide)

        if t_prediction:

<<<<<<< HEAD
            predictions_tails = predict.predict_target(model=self.model,head = x[0,0].item(),relation = x[0,1].item(),targets=x[:,2])
          
            _df = predictions_tails.df.sort_values(by=['tail_id'])
            return torch.tensor(_df.score,dtype=torch.float64)

=======
            predictions_tails = predict.predict_target(
                model=self.model,
                head=x[0, 0].item(),
                relation=x[0, 1].item(),
                targets=x[:, 2],
            )

            _df = predictions_tails.df.sort_values(by=["tail_id"])
            return torch.tensor(_df.score, dtype=torch.float64)
            # tensor = self.model.score_t(x[:0,:1],tails = x[:2])
            # return tensor
>>>>>>> 8df41c8b
        if h_prediction:
            predictions_heads = predict.predict_target(
                model=self.model,
                relation=x[0, 1].item(),
                tail=x[0, 2].item(),
                targets=x[:, 0],
            )
            # for row in predictions_heads.df.iterrows():
            #     lst[int(row['head_id'])] = row['score']
            _df = predictions_heads.df.sort_values(by=["head_id"])
            # return lst
            return torch.tensor(_df.score, dtype=torch.float64)

        # return predict.predict_triples(model=self.model, triples=x.to("cuda"),).scores.clone()

    def mem_of_model(self) -> Dict:
        """Size of model in MB and number of params"""
        # https://discuss.pytorch.org/t/finding-model-size/130275/2
        # (2) Store NumParam and EstimatedSizeMB
        num_params = sum(p.numel() for p in self.parameters())
        # Not quite sure about EstimatedSizeMB ?
        buffer_size = 0
        for buffer in self.buffers():
            buffer_size += buffer.nelement() * buffer.element_size()
        return {
            "EstimatedSizeMB": (num_params + buffer_size) / 1024**2,
            "NumParam": num_params,
        }<|MERGE_RESOLUTION|>--- conflicted
+++ resolved
@@ -66,13 +66,6 @@
 
         if t_prediction:
 
-<<<<<<< HEAD
-            predictions_tails = predict.predict_target(model=self.model,head = x[0,0].item(),relation = x[0,1].item(),targets=x[:,2])
-          
-            _df = predictions_tails.df.sort_values(by=['tail_id'])
-            return torch.tensor(_df.score,dtype=torch.float64)
-
-=======
             predictions_tails = predict.predict_target(
                 model=self.model,
                 head=x[0, 0].item(),
@@ -84,7 +77,6 @@
             return torch.tensor(_df.score, dtype=torch.float64)
             # tensor = self.model.score_t(x[:0,:1],tails = x[:2])
             # return tensor
->>>>>>> 8df41c8b
         if h_prediction:
             predictions_heads = predict.predict_target(
                 model=self.model,
