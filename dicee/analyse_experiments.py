--- conflicted
+++ resolved
@@ -15,18 +15,9 @@
         The namespace containing the default argument values.
     """
     parser = argparse.ArgumentParser(add_help=False)
-<<<<<<< HEAD
-    parser.add_argument(
-        "--dir",
-        type=str,
-        default=None,
-        help="Path of a directory containing experiments",
-    )
-=======
     parser.add_argument("--dir", type=str, default=None, help="Path of a directory containing experiments")
     parser.add_argument('--features', nargs='+', default=[])
     # TODO: features/columns for pandas dataframe
->>>>>>> 2fa2dccd
     return parser.parse_args()
 
 
@@ -215,23 +206,16 @@
     sub_folder_str_paths = os.listdir(args.dir)
     experiments = []
     for path in sub_folder_str_paths:
-<<<<<<< HEAD
-        if path == "summary.csv":
-            continue
-        full_path = args.dir + "/" + path
-        with open(f"{full_path}/configuration.json", "r") as f:
-=======
         full_path = args.dir + "/" + path
         if os.path.isdir(full_path) is False:
             continue
 
         
         with open(f'{full_path}/configuration.json', 'r') as f:
->>>>>>> 2fa2dccd
             config = json.load(f)
             
         try:
-            with open(f"{full_path}/report.json", "r") as f:
+            with open(f'{full_path}/report.json', 'r') as f:
                 report = json.load(f)
                 report = {i: report[i] for i in ["Runtime", "NumParam"]}
             with open(f"{full_path}/eval_report.json", "r") as f:
@@ -261,34 +245,6 @@
     df = pd.DataFrame(experiments)
     df.sort_values(by=["testMRR"], ascending=False, inplace=True)
     pd.set_option("display.precision", 3)
-<<<<<<< HEAD
-
-    df = df[
-        [
-            "model",
-            "adaptive_swa",
-            "stochastic_weight_avg",
-            "trainMRR",
-            "trainH@1",
-            "trainH@3",
-            "trainH@10",
-            # "valMRR",
-            # "valH@1",
-            # "valH@3",
-            # "valH@10",
-            "testMRR",
-            "testH@1",
-            "testH@3",
-            "testH@10",
-            #'dataset_dir', 'embedding_dim',
-            #'num_epochs', 'batch_size', 'lr',
-        ]
-    ]
-    print(df)
-    print(df.to_latex(index=False, float_format="%.3f"))
-    path_to_save = args.dir + "/summary.csv"
-    df.to_csv(path_or_buf=path_to_save)
-=======
     
     #features=["model","testMRR"]
     # print(df.columns)
@@ -301,7 +257,6 @@
     print(df_features.to_latex(index=False, float_format="%.3f"))
     path_to_save = args.dir + '/summary.csv'
     df_features.to_csv(path_or_buf=path_to_save)
->>>>>>> 2fa2dccd
     print(f"Saved in {path_to_save}")
 
 
