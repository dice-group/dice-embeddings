--- conflicted
+++ resolved
@@ -1,15 +1,11 @@
 from dicee.executer import Execute
 import pytest
-<<<<<<< HEAD
-from dicee.config import Namespace as Args
-=======
-from dicee.config import Arguments
->>>>>>> 366073b9
+from dicee.config import Namespace
 
 class TestReadFewOnly:
     @pytest.mark.filterwarnings('ignore::UserWarning')
     def test_qmult_kvsall(self):
-        args = Arguments()
+        args = Namespace()
         args.model = 'QMult'
         args.num_epochs = 1
         args.scoring_technique = 'KvsAll'
@@ -31,7 +27,7 @@
 
     @pytest.mark.filterwarnings('ignore::UserWarning')
     def test_qmult_1vsall(self):
-        args = Arguments()  # get_default_arguments([])
+        args = Namespace()  # get_default_arguments([])
         args.model = 'QMult'
         args.num_epochs = 1
         args.scoring_technique = '1vsAll'
@@ -53,7 +49,7 @@
 
     @pytest.mark.filterwarnings('ignore::UserWarning')
     def test_qmult_neg_sampling(self):
-        args = Arguments()  # get_default_arguments([])
+        args = Namespace()
         args.model = 'QMult'
         args.num_epochs = 1
         args.scoring_technique = 'NegSample'
