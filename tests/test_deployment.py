from dicee.executer import Execute
import pytest
from dicee import KGE
from dicee.static_funcs import random_prediction
<<<<<<< HEAD
from dicee.config import Namespace as Args
=======
from dicee.config import Arguments
>>>>>>> 366073b9

class TestDefaultParams:
    @pytest.mark.filterwarnings('ignore::UserWarning')
    def test_qmult(self):
        args = Arguments()
        args.model = 'QMult'
        args.optim = 'Adam'
        args.num_epochs = 1
        args.scoring_technique = 'KvsAll'
        args.path_dataset_folder = 'KGs/UMLS'
        args.num_epochs = 10
        args.batch_size = 1024
        args.lr = 0.01
        args.embedding_dim = 32
        args.input_dropout_rate = 0.0
        args.hidden_dropout_rate = 0.0
        args.feature_map_dropout_rate = 0.0
        args.sample_triples_ratio = None
        args.read_only_few = None
        args.backend = 'pandas'
        args.sample_triples_ratio = None
        args.trainer = 'torchCPUTrainer'
        executor = Execute(args)
        executor.start()

        pre_trained_kge = KGE(path=executor.args.full_storage_path)
        random_prediction(pre_trained_kge)

    @pytest.mark.filterwarnings('ignore::UserWarning')
    def test_pykeen_quatE(self):
        args = Arguments()
        args.model = 'Pykeen_QuatE'
        args.optim = 'Adam'
        args.num_epochs = 1
        args.scoring_technique = 'KvsAll'
        args.path_dataset_folder = 'KGs/UMLS'
        args.num_epochs = 10
        args.batch_size = 1024
        args.lr = 0.01
        args.embedding_dim = 32
        args.input_dropout_rate = 0.0
        args.hidden_dropout_rate = 0.0
        args.feature_map_dropout_rate = 0.0
        args.sample_triples_ratio = None
        args.read_only_few = None
        args.backend = 'pandas'
        args.sample_triples_ratio = None
        args.trainer = 'torchCPUTrainer'
        executor = Execute(args)
        executor.start()

        pre_trained_kge = KGE(path=executor.args.full_storage_path)
        random_prediction(pre_trained_kge)<|MERGE_RESOLUTION|>--- conflicted
+++ resolved
@@ -2,16 +2,12 @@
 import pytest
 from dicee import KGE
 from dicee.static_funcs import random_prediction
-<<<<<<< HEAD
-from dicee.config import Namespace as Args
-=======
-from dicee.config import Arguments
->>>>>>> 366073b9
+from dicee.config import Namespace
 
 class TestDefaultParams:
     @pytest.mark.filterwarnings('ignore::UserWarning')
     def test_qmult(self):
-        args = Arguments()
+        args = Namespace()
         args.model = 'QMult'
         args.optim = 'Adam'
         args.num_epochs = 1
@@ -37,7 +33,7 @@
 
     @pytest.mark.filterwarnings('ignore::UserWarning')
     def test_pykeen_quatE(self):
-        args = Arguments()
+        args = Namespace()
         args.model = 'Pykeen_QuatE'
         args.optim = 'Adam'
         args.num_epochs = 1
