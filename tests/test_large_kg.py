from dicee.executer import Execute
import pytest
<<<<<<< HEAD
from dicee.config import Namespace as Args
=======
from dicee.config import Arguments
>>>>>>> 366073b9

class TestRegressionDistMult:
    @pytest.mark.filterwarnings('ignore::UserWarning')
    def test_k_vs_all(self):
        args = Arguments()
        args.model = 'DistMult'
        args.path_dataset_folder = 'KGs/WN18RR'
        args.optim = 'Adam'
        args.num_epochs = 0
        args.batch_size = 32
        args.lr = 0.1
        args.embedding_dim = 32
        args.input_dropout_rate = 0.0
        args.hidden_dropout_rate = 0.0
        args.feature_map_dropout_rate = 0.0
        args.eval_model = 'val_test'
        args.sample_triples_ratio = None
        args.read_only_few = None
        args.seed_for_computation = 1
        args.num_folds_for_cv = 0
        args.min_freq_for_vocab = None
        args.trainer = 'torchCPUTrainer'
        args.normalization = 'LayerNorm'
        args.scoring_technique = 'KvsAll'
        result = Execute(args).start()
        assert 0.03 >= result['Val']['MRR'] >= 0.0002
        assert 0.03 >= result['Test']['MRR'] >= 0.0002

    @pytest.mark.filterwarnings('ignore::UserWarning')
    def test_neg_sample(self):
        args = Arguments()
        args.model = 'DistMult'
        args.path_dataset_folder = 'KGs/WN18RR'
        args.optim = 'Adam'
        args.num_epochs = 0
        args.batch_size = 32
        args.lr = 0.1
        args.embedding_dim = 32
        args.input_dropout_rate = 0.0
        args.hidden_dropout_rate = 0.0
        args.feature_map_dropout_rate = 0.0
        args.eval_model = 'test'
        args.read_only_few = None
        args.sample_triples_ratio = None
        args.seed_for_computation = 1
        args.num_folds_for_cv = 0
        args.min_freq_for_vocab = None
        args.normalization = 'LayerNorm'
        args.trainer = 'torchCPUTrainer'
        args.scoring_technique = 'NegSample'
        args.neg_ratio = 1
        result = Execute(args).start()
        assert 0.03 >= result['Test']['MRR'] >= 0.0001<|MERGE_RESOLUTION|>--- conflicted
+++ resolved
@@ -1,15 +1,11 @@
 from dicee.executer import Execute
 import pytest
-<<<<<<< HEAD
-from dicee.config import Namespace as Args
-=======
-from dicee.config import Arguments
->>>>>>> 366073b9
+from dicee.config import Namespace
 
 class TestRegressionDistMult:
     @pytest.mark.filterwarnings('ignore::UserWarning')
     def test_k_vs_all(self):
-        args = Arguments()
+        args = Namespace()
         args.model = 'DistMult'
         args.path_dataset_folder = 'KGs/WN18RR'
         args.optim = 'Adam'
@@ -35,7 +31,7 @@
 
     @pytest.mark.filterwarnings('ignore::UserWarning')
     def test_neg_sample(self):
-        args = Arguments()
+        args = Namespace()
         args.model = 'DistMult'
         args.path_dataset_folder = 'KGs/WN18RR'
         args.optim = 'Adam'
