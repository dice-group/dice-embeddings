from dicee.executer import Execute
import pytest
<<<<<<< HEAD
from dicee.config import Namespace as Args
=======
from dicee.config import Arguments
>>>>>>> 366073b9

class TestPolyak:
    @pytest.mark.filterwarnings('ignore::UserWarning')
    def test_pandas_as_backend(self):
        args = Arguments()#get_default_arguments([])
        args.path_dataset_folder = 'KGs/UMLS'
        args.backend = 'pandas'
        Execute(args).start()

    @pytest.mark.filterwarnings('ignore::UserWarning')
    def test_pandas_rdf_as_backend(self):
        args = Arguments()#get_default_arguments([])
        args.path_dataset_folder = 'KGs/Family'
        args.backend = 'pandas'
        Execute(args).start()

    @pytest.mark.filterwarnings('ignore::UserWarning')
    def test_pandas_as_backend(self):
        args = Arguments()
        args.path_dataset_folder = 'KGs/UMLS'
        args.backend = 'pandas'
        Execute(args).start()

    @pytest.mark.filterwarnings('ignore::UserWarning')
    def test_pandas_as_backend(self):
        args = Arguments()
        args.path_dataset_folder = 'KGs/UMLS'
        args.backend = 'polars'
        Execute(args).start()<|MERGE_RESOLUTION|>--- conflicted
+++ resolved
@@ -1,36 +1,31 @@
 from dicee.executer import Execute
 import pytest
-<<<<<<< HEAD
-from dicee.config import Namespace as Args
-=======
-from dicee.config import Arguments
->>>>>>> 366073b9
-
+from dicee.config import Namespace
 class TestPolyak:
     @pytest.mark.filterwarnings('ignore::UserWarning')
     def test_pandas_as_backend(self):
-        args = Arguments()#get_default_arguments([])
+        args = Namespace()
         args.path_dataset_folder = 'KGs/UMLS'
         args.backend = 'pandas'
         Execute(args).start()
 
     @pytest.mark.filterwarnings('ignore::UserWarning')
     def test_pandas_rdf_as_backend(self):
-        args = Arguments()#get_default_arguments([])
+        args = Namespace()
         args.path_dataset_folder = 'KGs/Family'
         args.backend = 'pandas'
         Execute(args).start()
 
     @pytest.mark.filterwarnings('ignore::UserWarning')
     def test_pandas_as_backend(self):
-        args = Arguments()
+        args = Namespace()
         args.path_dataset_folder = 'KGs/UMLS'
         args.backend = 'pandas'
         Execute(args).start()
 
     @pytest.mark.filterwarnings('ignore::UserWarning')
     def test_pandas_as_backend(self):
-        args = Arguments()
+        args = Namespace()
         args.path_dataset_folder = 'KGs/UMLS'
         args.backend = 'polars'
         Execute(args).start()