# Byte-compiled / optimized / DLL files
__pycache__/
*.py[cod]
*$py.class

# C extensions
*.so

# Distribution / packaging
.Python
build/
develop-eggs/
dist/
downloads/
eggs/
.eggs/
lib/
lib64/
parts/
sdist/
var/
wheels/
share/python-wheels/
*.egg-info/
.installed.cfg
*.egg
MANIFEST

# PyInstaller
#  Usually these files are written by a python script from a template
#  before PyInstaller builds the exe, so as to inject date/other infos into it.
*.manifest
*.spec

# Installer logs
pip-log.txt
pip-delete-this-directory.txt

# Unit test / coverage reports
htmlcov/
.tox/
.nox/
.coverage
.coverage.*
.cache
nosetests.xml
coverage.xml
*.cover
*.py,cover
.hypothesis/
.pytest_cache/
cover/

# Translations
*.mo
*.pot

# Django stuff:
*.log
local_settings.py
db.sqlite3
db.sqlite3-journal

# Flask stuff:
instance/
.webassets-cache

# Scrapy stuff:
.scrapy

# Sphinx documentation
docs/_build/

# PyBuilder
.pybuilder/
target/

# Jupyter Notebook
.ipynb_checkpoints

# IPython
profile_default/
ipython_config.py

# pyenv
#   For a library or package, you might want to ignore these files since the code is
#   intended to run in multiple environments; otherwise, check them in:
# .python-version

# pipenv
#   According to pypa/pipenv#598, it is recommended to include Pipfile.lock in version control.
#   However, in case of collaboration, if having platform-specific dependencies or dependencies
#   having no cross-platform support, pipenv may install dependencies that don't work, or not
#   install all needed dependencies.
#Pipfile.lock

# UV
#   Similar to Pipfile.lock, it is generally recommended to include uv.lock in version control.
#   This is especially recommended for binary packages to ensure reproducibility, and is more
#   commonly ignored for libraries.
#uv.lock

# poetry
#   Similar to Pipfile.lock, it is generally recommended to include poetry.lock in version control.
#   This is especially recommended for binary packages to ensure reproducibility, and is more
#   commonly ignored for libraries.
#   https://python-poetry.org/docs/basic-usage/#commit-your-poetrylock-file-to-version-control
#poetry.lock

# pdm
#   Similar to Pipfile.lock, it is generally recommended to include pdm.lock in version control.
#pdm.lock
#   pdm stores project-wide configurations in .pdm.toml, but it is recommended to not include it
#   in version control.
#   https://pdm.fming.dev/latest/usage/project/#working-with-version-control
.pdm.toml
.pdm-python
.pdm-build/

# PEP 582; used by e.g. github.com/David-OConnor/pyflow and github.com/pdm-project/pdm
__pypackages__/

# Celery stuff
celerybeat-schedule
celerybeat.pid

# SageMath parsed files
*.sage.py

# Environments
.env
.venv
env/
venv/
ENV/
env.bak/
venv.bak/

# Spyder project settings
.spyderproject
.spyproject

# Rope project settings
.ropeproject

# mkdocs documentation
/site

# mypy
.mypy_cache/
.dmypy.json
dmypy.json

# Pyre type checker
.pyre/

# pytype static type analyzer
.pytype/

# Cython debug symbols
cython_debug/

# PyCharm
#  JetBrains specific template is maintained in a separate JetBrains.gitignore that can
#  be found at https://github.com/github/gitignore/blob/main/Global/JetBrains.gitignore
#  and can be added to the global gitignore or merged into this file.  For a more nuclear
#  option (not recommended) you can uncomment the following to ignore the entire idea folder.
#.idea/

# Ruff stuff:
.ruff_cache/

# PyPI configuration file
.pypirc

# Cursor
#  Cursor is an AI-powered code editor. `.cursorignore` specifies files/directories to
#  exclude from AI features like autocomplete and code analysis. Recommended for sensitive data
#  refer to https://docs.cursor.com/context/ignore-files
.cursorignore
.cursorindexingignore
KGs/
Experiments/
checkpoints/
*.zip
<<<<<<< HEAD
KG/
run_embeddings.sh
.vscode/launch.json
=======
Literal_KGs/

# VS code Stuff
.vscode/
>>>>>>> 72dc7723
<|MERGE_RESOLUTION|>--- conflicted
+++ resolved
@@ -183,13 +183,7 @@
 Experiments/
 checkpoints/
 *.zip
-<<<<<<< HEAD
-KG/
-run_embeddings.sh
-.vscode/launch.json
-=======
 Literal_KGs/
 
 # VS code Stuff
-.vscode/
->>>>>>> 72dc7723
+.vscode/